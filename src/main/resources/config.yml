--- conflicted
+++ resolved
@@ -1,59 +1,57 @@
-###########################################################
-#                    BungeePteroPower                     #
-#                       by Kamesuta                       #
-###########################################################
-
-# Version of the configuration file
-# Do not edit this value until the "/ptero check" asks you to do so.
-version: 1
-
-# Language
-# Supported languages: en, ja, fr
-# You can add your own language file in the plugins/BungeePteroPower directory.
-language: en
-
-# When no one enters the server after starting the server,
-# the server will be stopped after this time has elapsed according to the timeout setting.
-startTimeout: 120
-
-<<<<<<< HEAD
-# Power Controller Type
-# Supported types: pterodactyl
-# You can add your own power controller using API.
-powerControllerType: pterodactyl
-=======
-# This is used to check the server status to transfer players after the server starts
-startupJoin:
-  # The number of seconds the plugin will try to connect the player to the desired server
-  # Set this to the maximum time the server can take to start
-  # If you set it to 0, the plugin will not try to connect the player to the server
-  timeout: 60
-
-  # The number of seconds between pings to check the server status
-  pingInterval: 3
->>>>>>> bebf0a5b
-
-# Pterodactyl configuration
-pterodactyl:
-  # The URL of your pterodactyl panel
-  # If you use Cloudflare Tunnel, you need to allow the ip in the bypass setting.
-  url: "https://panel.example.com"
-  # The client api key of your pterodactyl panel. It starts with "ptlc_".
-  # You can find the client api key in the "API Credentials" tab of the "Account" page.
-  apiKey: "ptlc_000000000000000000000000000000000000000000"
-
-# Per server configuration
-servers:
-  pvp:
-    # Pterodactyl server ID
-    # You can find the Pterodactyl server ID in the URL of the server page.
-    # For example, if the URL is https://panel.example.com/server/1234abcd, the server ID is 1234abcd.
-    id: 1234abcd
-    # The time in seconds to stop the server after the last player leaves.
-    # If you don't want to stop the server automatically, set it to -1.
-    # If you set it to 0, the server will be stopped immediately after the last player leaves.
-    timeout: 30
-
-  hub:
-    id: abcd1234
-    timeout: -1
+###########################################################
+#                    BungeePteroPower                     #
+#                       by Kamesuta                       #
+###########################################################
+
+# Version of the configuration file
+# Do not edit this value until the "/ptero check" asks you to do so.
+version: 1
+
+# Language
+# Supported languages: en, ja, fr
+# You can add your own language file in the plugins/BungeePteroPower directory.
+language: en
+
+# When no one enters the server after starting the server,
+# the server will be stopped after this time has elapsed according to the timeout setting.
+startTimeout: 120
+
+# Power Controller Type
+# Supported types: pterodactyl
+# You can add your own power controller using API.
+powerControllerType: pterodactyl
+
+# This is used to check the server status to transfer players after the server starts
+startupJoin:
+  # The number of seconds the plugin will try to connect the player to the desired server
+  # Set this to the maximum time the server can take to start
+  # If you set it to 0, the plugin will not try to connect the player to the server
+  timeout: 60
+
+  # The number of seconds between pings to check the server status
+  pingInterval: 3
+
+# Pterodactyl configuration
+pterodactyl:
+  # The URL of your pterodactyl panel
+  # If you use Cloudflare Tunnel, you need to allow the ip in the bypass setting.
+  url: "https://panel.example.com"
+  # The client api key of your pterodactyl panel. It starts with "ptlc_".
+  # You can find the client api key in the "API Credentials" tab of the "Account" page.
+  apiKey: "ptlc_000000000000000000000000000000000000000000"
+
+# Per server configuration
+servers:
+  pvp:
+    # Pterodactyl server ID
+    # You can find the Pterodactyl server ID in the URL of the server page.
+    # For example, if the URL is https://panel.example.com/server/1234abcd, the server ID is 1234abcd.
+    id: 1234abcd
+    # The time in seconds to stop the server after the last player leaves.
+    # If you don't want to stop the server automatically, set it to -1.
+    # If you set it to 0, the server will be stopped immediately after the last player leaves.
+    timeout: 30
+
+  hub:
+    id: abcd1234
+    timeout: -1