--- conflicted
+++ resolved
@@ -1,156 +1,137 @@
-package com.kamesuta.bungeepteropower;
-
-import com.kamesuta.bungeepteropower.api.PowerSignal;
-import net.md_5.bungee.api.Callback;
-import net.md_5.bungee.api.CommandSender;
-import net.md_5.bungee.api.ServerPing;
-import net.md_5.bungee.api.config.ServerInfo;
-import net.md_5.bungee.api.connection.ProxiedPlayer;
-
-import java.util.concurrent.CompletableFuture;
-import java.util.concurrent.TimeUnit;
-
-import static com.kamesuta.bungeepteropower.BungeePteroPower.plugin;
-
-/**
- * Provides a function to send power signals to the server and join the server when it is started
- */
-public class ServerController {
-
-    /**
-     * Send a power signal to the server and join the server when it is started
-     *
-     * @param sender     The command sender
-     * @param serverName The name of the server to send the signal
-     * @param serverId   The server ID to send the signal to
-     * @param signalType The power signal to send
-     */
-    public static void sendPowerSignal(CommandSender sender, String serverName, String serverId, PowerSignal signalType) {
-        // Get signal
-        String signal = signalType.getSignal();
-
-        // Send signal
-        plugin.config.getPowerController().sendPowerSignal(serverName, serverId, signalType).thenRun(() -> {
-<<<<<<< HEAD
-=======
-            if (sender instanceof ProxiedPlayer && plugin.config.startupJoinTimeout > 0) {
-                // If auto join is configured, join the server when it is started
-                sender.sendMessage(plugin.messages.success("server_startup_join", serverName));
-                ServerInfo serverInfo = plugin.getProxy().getServerInfo(serverName);
-                onceStarted(serverInfo).thenRun(() -> {
-                    // Move player to the started server
-                    ProxiedPlayer player = (ProxiedPlayer) sender;
-                    if (plugin.config.joinDelay > 0)
-                        plugin.getProxy().getScheduler().schedule(plugin, () -> player.connect(serverInfo), plugin.config.joinDelay, TimeUnit.SECONDS);
-                    else
-                        player.connect(serverInfo);
-                }).exceptionally((Throwable e) -> {
-                    sender.sendMessage(plugin.messages.warning("server_startup_join_warning", serverName));
-                    return null;
-                });
-
-            } else {
-                // Otherwise, just send a message
-                sender.sendMessage(plugin.messages.success("server_" + signal, serverName));
-            }
-
->>>>>>> 5e018d5e
-            // Start auto stop task and send warning
-            if (signalType == PowerSignal.START) {
-                // If auto join is configured, join the server when it is started
-                if (sender instanceof ProxiedPlayer && plugin.config.startupJoinTimeout > 0) {
-                    // If auto join is configured, join the server when it is started
-                    sender.sendMessage(plugin.messages.success("server_startup_join", serverName));
-
-                    // Get the server info
-                    ServerInfo serverInfo = plugin.getProxy().getServerInfo(serverName);
-                    // ServerInfo is null if the server is not found on bungeecord config
-                    if (serverInfo != null) {
-                        // Wait until the server is started
-                        onceStarted(serverInfo).thenRun(() -> {
-                            // Move player to the started server
-                            ProxiedPlayer player = (ProxiedPlayer) sender;
-                            player.connect(serverInfo);
-                        }).exceptionally((Throwable e) -> {
-                            sender.sendMessage(plugin.messages.warning("server_startup_join_failed", serverName));
-                            return null;
-                        });
-                    }
-
-                } else {
-                    // Otherwise, just send a message
-                    sender.sendMessage(plugin.messages.success("server_start", serverName));
-                }
-
-                // Stop the server if nobody joins after a while
-                stopAfterWhile(sender, serverName, serverId, signalType);
-            } else {
-                // When stopping the server
-                sender.sendMessage(plugin.messages.success("server_stop", serverName));
-            }
-
-        }).exceptionally(e -> {
-            sender.sendMessage(plugin.messages.error("server_" + signal + "_failed", serverName));
-            return null;
-
-        });
-    }
-
-    /**
-     * Stop the server after a while
-     *
-     * @param sender     The command sender
-     * @param serverName The name of the server to stop
-     * @param serverId   The server ID to stop
-     * @param signalType Is this executed while stopping or starting?
-     */
-    public static void stopAfterWhile(CommandSender sender, String serverName, String serverId, PowerSignal signalType) {
-        // Get signal
-        String signal = signalType.getSignal();
-
-        // Get the auto stop time
-        Integer serverTimeout = plugin.config.getServerTimeout(serverName);
-        if (serverTimeout != null && serverTimeout >= 0) {
-            // Stop the server after a while
-            plugin.delay.stopAfterWhile(serverName, serverTimeout, () -> {
-                // Stop the server
-                sendPowerSignal(sender, serverName, serverId, PowerSignal.STOP);
-
-                // Record statistics
-                plugin.statistics.actionCounter.increment(Statistics.ActionCounter.ActionType.STOP_SERVER_NOBODY);
-                plugin.statistics.startReasonRecorder.recordStop(serverName);
-            });
-
-            // Send message
-            sender.sendMessage(plugin.messages.warning("server_" + signal + "_warning", serverName, serverTimeout));
-        }
-    }
-
-    /**
-     * Wait until the server is started
-     *
-     * @param serverInfo The server to wait for
-     * @return A future that completes when the server is started
-     */
-    private static CompletableFuture<Void> onceStarted(ServerInfo serverInfo) {
-        CompletableFuture<Void> future = new CompletableFuture<Void>().orTimeout(plugin.config.startupJoinTimeout, TimeUnit.SECONDS);
-        Callback<ServerPing> callback = new Callback<ServerPing>() {
-            @Override
-            public void done(ServerPing serverPing, Throwable throwable) {
-                // Do nothing if timeout or already completed
-                if (future.isDone())
-                    return;
-                // Complete if the ping was successful
-                if (throwable == null && serverPing != null) {
-                    future.complete(null);
-                    return;
-                }
-                // Otherwise schedule another ping
-                plugin.getProxy().getScheduler().schedule(plugin, () -> serverInfo.ping(this), plugin.config.pingInterval, TimeUnit.SECONDS);
-            }
-        };
-        serverInfo.ping(callback);
-        return future;
-    }
-
-}
+package com.kamesuta.bungeepteropower;
+
+import com.kamesuta.bungeepteropower.api.PowerSignal;
+import net.md_5.bungee.api.Callback;
+import net.md_5.bungee.api.CommandSender;
+import net.md_5.bungee.api.ServerPing;
+import net.md_5.bungee.api.config.ServerInfo;
+import net.md_5.bungee.api.connection.ProxiedPlayer;
+
+import java.util.concurrent.CompletableFuture;
+import java.util.concurrent.TimeUnit;
+
+import static com.kamesuta.bungeepteropower.BungeePteroPower.plugin;
+
+/**
+ * Provides a function to send power signals to the server and join the server when it is started
+ */
+public class ServerController {
+
+    /**
+     * Send a power signal to the server and join the server when it is started
+     *
+     * @param sender     The command sender
+     * @param serverName The name of the server to send the signal
+     * @param serverId   The server ID to send the signal to
+     * @param signalType The power signal to send
+     */
+    public static void sendPowerSignal(CommandSender sender, String serverName, String serverId, PowerSignal signalType) {
+        // Get signal
+        String signal = signalType.getSignal();
+
+        // Send signal
+        plugin.config.getPowerController().sendPowerSignal(serverName, serverId, signalType).thenRun(() -> {
+            // Start auto stop task and send warning
+            if (signalType == PowerSignal.START) {
+                // If auto join is configured, join the server when it is started
+                if (sender instanceof ProxiedPlayer && plugin.config.startupJoinTimeout > 0) {
+                    // If auto join is configured, join the server when it is started
+                    sender.sendMessage(plugin.messages.success("server_startup_join", serverName));
+
+                    // Get the server info
+                    ServerInfo serverInfo = plugin.getProxy().getServerInfo(serverName);
+                    // ServerInfo is null if the server is not found on bungeecord config
+                    if (serverInfo != null) {
+                        // Wait until the server is started
+                        onceStarted(serverInfo).thenRun(() -> {
+                            // Move player to the started server
+                            ProxiedPlayer player = (ProxiedPlayer) sender;
+                            if (plugin.config.joinDelay > 0) {
+                                plugin.getProxy().getScheduler().schedule(plugin, () -> player.connect(serverInfo), plugin.config.joinDelay, TimeUnit.SECONDS);
+                            } else {
+                                player.connect(serverInfo);
+                            }
+                        }).exceptionally((Throwable e) -> {
+                            sender.sendMessage(plugin.messages.warning("server_startup_join_failed", serverName));
+                            return null;
+                        });
+                    }
+
+                } else {
+                    // Otherwise, just send a message
+                    sender.sendMessage(plugin.messages.success("server_start", serverName));
+                }
+
+                // Stop the server if nobody joins after a while
+                stopAfterWhile(sender, serverName, serverId, signalType);
+            } else {
+                // When stopping the server
+                sender.sendMessage(plugin.messages.success("server_stop", serverName));
+            }
+
+        }).exceptionally(e -> {
+            sender.sendMessage(plugin.messages.error("server_" + signal + "_failed", serverName));
+            return null;
+
+        });
+    }
+
+    /**
+     * Stop the server after a while
+     *
+     * @param sender     The command sender
+     * @param serverName The name of the server to stop
+     * @param serverId   The server ID to stop
+     * @param signalType Is this executed while stopping or starting?
+     */
+    public static void stopAfterWhile(CommandSender sender, String serverName, String serverId, PowerSignal signalType) {
+        // Get signal
+        String signal = signalType.getSignal();
+
+        // Get the auto stop time
+        Integer serverTimeout = plugin.config.getServerTimeout(serverName);
+        if (serverTimeout != null && serverTimeout >= 0) {
+            // Stop the server after a while
+            plugin.delay.stopAfterWhile(serverName, serverTimeout, () -> {
+                // Stop the server
+                sendPowerSignal(sender, serverName, serverId, PowerSignal.STOP);
+
+                // Record statistics
+                plugin.statistics.actionCounter.increment(Statistics.ActionCounter.ActionType.STOP_SERVER_NOBODY);
+                plugin.statistics.startReasonRecorder.recordStop(serverName);
+            });
+
+            // Send message
+            sender.sendMessage(plugin.messages.warning("server_" + signal + "_warning", serverName, serverTimeout));
+        }
+    }
+
+    /**
+     * Wait until the server is started
+     *
+     * @param serverInfo The server to wait for
+     * @return A future that completes when the server is started
+     */
+    private static CompletableFuture<Void> onceStarted(ServerInfo serverInfo) {
+        CompletableFuture<Void> future = new CompletableFuture<Void>().orTimeout(plugin.config.startupJoinTimeout, TimeUnit.SECONDS);
+        Callback<ServerPing> callback = new Callback<ServerPing>() {
+            @Override
+            public void done(ServerPing serverPing, Throwable throwable) {
+                // Do nothing if timeout or already completed
+                if (future.isDone()) {
+                    return;
+                }
+                // Complete if the ping was successful
+                if (throwable == null && serverPing != null) {
+                    future.complete(null);
+                    return;
+                }
+                // Otherwise schedule another ping
+                plugin.getProxy().getScheduler().schedule(plugin, () -> serverInfo.ping(this), plugin.config.pingInterval, TimeUnit.SECONDS);
+            }
+        };
+        serverInfo.ping(callback);
+        return future;
+    }
+
+}