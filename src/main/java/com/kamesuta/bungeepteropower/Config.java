--- conflicted
+++ resolved
@@ -1,247 +1,245 @@
-package com.kamesuta.bungeepteropower;
-
-import com.kamesuta.bungeepteropower.api.PowerController;
-import net.md_5.bungee.api.CommandSender;
-import net.md_5.bungee.api.ProxyServer;
-import net.md_5.bungee.api.config.ServerInfo;
-import net.md_5.bungee.config.Configuration;
-import net.md_5.bungee.config.ConfigurationProvider;
-import net.md_5.bungee.config.YamlConfiguration;
-
-import javax.annotation.Nullable;
-import java.io.File;
-import java.io.IOException;
-import java.io.InputStream;
-import java.net.URI;
-import java.nio.file.Files;
-import java.nio.file.StandardCopyOption;
-import java.util.*;
-import java.util.stream.Collectors;
-
-import static com.kamesuta.bungeepteropower.BungeePteroPower.logger;
-import static com.kamesuta.bungeepteropower.BungeePteroPower.plugin;
-
-/**
- * Plugin Configurations
- */
-public class Config {
-    /**
-     * Required config version
-     * Increments when a property that requires manual modification is added to the config
-     */
-    public static final int CONFIG_VERSION = 1;
-
-    /**
-     * Config version
-     */
-    public final int configVersion;
-    /**
-     * Language
-     */
-    public final String language;
-    /**
-     * When no one enters the server after starting the server,
-     * the server will be stopped after this time has elapsed according to the timeout setting.
-     */
-    public final int startTimeout;
-    /**
-<<<<<<< HEAD
-     * The type of the power controller
-     * (e.g. "pterodactyl")
-     */
-    public final String powerControllerType;
-=======
-     * The number of seconds the plugin will try to connect the player to the desired server
-     * Set this to the maximum time the server can take to start
-     */
-    public final int startupJoinTimeout;
-    /**
-     * The number of seconds between pings to check the server status
-     */
-    public final int pingInterval;
->>>>>>> bebf0a5b
-    /**
-     * Pterodactyl API URL
-     */
-    public final URI pterodactylUrl;
-    /**
-     * Pterodactyl API Key
-     */
-    public final String pterodactylApiKey;
-    /**
-     * Pterodactyl server ID
-     */
-    private final Map<String, String> serverIdMap;
-    /**
-     * The time in seconds to stop the server after the last player leaves.
-     */
-    private final Map<String, Integer> serverTimeoutMap;
-
-    public Config() {
-        // Create/Load config.yml
-        File configFile;
-        Configuration configuration;
-        try {
-            configFile = makeConfig();
-            configuration = ConfigurationProvider.getProvider(YamlConfiguration.class).load(configFile);
-        } catch (IOException e) {
-            logger.severe("Failed to create/load config.yml");
-            throw new RuntimeException(e);
-        }
-
-        // Load config.yml
-        try {
-            // Basic settings
-            this.configVersion = configuration.getInt("version", 0);
-            this.language = configuration.getString("language");
-            this.startTimeout = configuration.getInt("startTimeout");
-            this.powerControllerType = configuration.getString("powerControllerType");
-
-            // Startup join settings
-            this.startupJoinTimeout = configuration.getInt("startupJoin.timeout");
-            this.pingInterval = configuration.getInt("startupJoin.pingInterval");
-
-            // Pterodactyl API credentials
-            this.pterodactylUrl = new URI(configuration.getString("pterodactyl.url"));
-            this.pterodactylApiKey = configuration.getString("pterodactyl.apiKey");
-
-            // Bungeecord server name -> Pterodactyl server ID list
-            serverIdMap = new HashMap<>();
-            serverTimeoutMap = new HashMap<>();
-            Configuration servers = configuration.getSection("servers");
-            for (String serverId : servers.getKeys()) {
-                Configuration section = servers.getSection(serverId);
-                serverIdMap.put(serverId, section.getString("id"));
-                serverTimeoutMap.put(serverId, section.getInt("timeout"));
-            }
-
-        } catch (Exception e) {
-            logger.severe("Failed to read config.yml");
-            throw new RuntimeException(e);
-        }
-    }
-
-    /**
-     * Get the Pterodactyl server ID from the Bungeecord server name.
-     *
-     * @param serverName The Bungeecord server name
-     * @return The Pterodactyl server ID
-     */
-    public @Nullable String getServerId(String serverName) {
-        return serverIdMap.get(serverName);
-    }
-
-    /**
-     * Get auto stop time from the Bungeecord server name.
-     *
-     * @param serverName The Bungeecord server name
-     * @return The auto stop time
-     */
-    public @Nullable Integer getServerTimeout(String serverName) {
-        return serverTimeoutMap.get(serverName);
-    }
-
-    /**
-     * Get the Bungeecord server names.
-     *
-     * @return The Bungeecord server names
-     */
-    public Set<String> getServerNames() {
-        return serverIdMap.keySet();
-    }
-
-    private static File makeConfig() throws IOException {
-        // Create the data folder if it does not exist
-        if (!plugin.getDataFolder().exists()) {
-            plugin.getDataFolder().mkdir();
-        }
-
-        // Create config.yml if it does not exist
-        return copyFileToDataFolder("config.yml");
-    }
-
-    /**
-     * Copy a file from the plugin's resources to the data folder
-     *
-     * @param fileName The file name in the data folder
-     * @return The file
-     * @throws IOException If an I/O error occurs
-     */
-    public static File copyFileToDataFolder(String fileName) throws IOException {
-        // Create config.yml if it does not exist
-        File file = new File(plugin.getDataFolder(), fileName);
-        if (!file.exists()) {
-            try (InputStream in = plugin.getResourceAsStream(fileName)) {
-                Files.copy(in, file.toPath());
-            }
-        }
-        return file;
-    }
-
-    /**
-     * Get power controller by name
-     *
-     * @return The power controller, or null if not found
-     */
-    public PowerController getPowerController() {
-        Objects.requireNonNull(powerControllerType, "Power controller type is not set");
-        PowerController powerController = plugin.powerControllers.get(powerControllerType);
-        Objects.requireNonNull(powerController, "No power controller found for type: " + powerControllerType);
-        return powerController;
-    }
-
-    /**
-     * Validate configuration
-     */
-    public void validateConfig(CommandSender sender) {
-        // Validate the config version
-        if (configVersion != CONFIG_VERSION) {
-            sender.sendMessage(plugin.messages.prefix().append(String.format("Warning: Your config.yml is outdated (required version: %d, your version: %d).", CONFIG_VERSION, configVersion)).create());
-            try {
-                // Create/Overwrite config.new.yml
-                File file = new File(plugin.getDataFolder(), "config.new.yml");
-                try (InputStream in = plugin.getResourceAsStream("config.yml")) {
-                    Files.copy(in, file.toPath(), StandardCopyOption.REPLACE_EXISTING);
-                }
-                sender.sendMessage(plugin.messages.prefix().append("Warning: Check the new config.new.yml and update your config.yml. After that, set the 'version' to " + CONFIG_VERSION + ".").create());
-            } catch (IOException e) {
-                sender.sendMessage(plugin.messages.prefix().append("Warning: Check the new config.yml in plugin jar file and update your config.yml. After that, set the 'version' to " + CONFIG_VERSION + ".").create());
-            }
-        }
-
-        // Validate the pterodactyl URL
-        if (pterodactylUrl == null) {
-            sender.sendMessage(plugin.messages.prefix().append("Warning: The Pterodactyl URL in the configuration is not set.").create());
-        }
-        if (pterodactylUrl.getHost().endsWith(".example.com")) {
-            sender.sendMessage(plugin.messages.prefix().append("Warning: The Pterodactyl URL in the configuration is example.com. Please set the correct URL.").create());
-        }
-        // Validate the pterodactyl API key
-        if (pterodactylApiKey == null) {
-            sender.sendMessage(plugin.messages.prefix().append("Warning: The Pterodactyl API key in the configuration is not set.").create());
-        }
-        if (!pterodactylApiKey.startsWith("ptlc_")) {
-            sender.sendMessage(plugin.messages.prefix().append("Warning: The Pterodactyl API key should start with 'ptlc_'.").create());
-        }
-        if (pterodactylApiKey.startsWith("ptlc_0000")) {
-            sender.sendMessage(plugin.messages.prefix().append("Warning: The Pterodactyl API key in the configuration is the default key. Please set the correct key.").create());
-        }
-
-        // Validate the server names
-        Map<String, ServerInfo> bungeecordServerNames = ProxyServer.getInstance().getServers();
-        List<String> invalidServerNames = getServerNames().stream()
-                .filter(serverName -> !bungeecordServerNames.containsKey(serverName))
-                .collect(Collectors.toList());
-        if (!invalidServerNames.isEmpty()) {
-            sender.sendMessage(plugin.messages.prefix().append(String.format("Warning: The following server names in the configuration are not found in the BungeeCord server list: %s", String.join(", ", invalidServerNames))).create());
-        }
-
-        // Check if the power controller is registered
-        if (plugin.config.powerControllerType == null) {
-            sender.sendMessage(plugin.messages.prefix().append("Warning: The power controller type in the configuration is not set.").create());
-        }
-        if (plugin.powerControllers.get(plugin.config.powerControllerType) == null) {
-            sender.sendMessage(plugin.messages.prefix().append(String.format("Warning: The power controller type '%s' in the configuration is not registered.", plugin.config.powerControllerType)).create());
-        }
-    }
-}
+package com.kamesuta.bungeepteropower;
+
+import com.kamesuta.bungeepteropower.api.PowerController;
+import net.md_5.bungee.api.CommandSender;
+import net.md_5.bungee.api.ProxyServer;
+import net.md_5.bungee.api.config.ServerInfo;
+import net.md_5.bungee.config.Configuration;
+import net.md_5.bungee.config.ConfigurationProvider;
+import net.md_5.bungee.config.YamlConfiguration;
+
+import javax.annotation.Nullable;
+import java.io.File;
+import java.io.IOException;
+import java.io.InputStream;
+import java.net.URI;
+import java.nio.file.Files;
+import java.nio.file.StandardCopyOption;
+import java.util.*;
+import java.util.stream.Collectors;
+
+import static com.kamesuta.bungeepteropower.BungeePteroPower.logger;
+import static com.kamesuta.bungeepteropower.BungeePteroPower.plugin;
+
+/**
+ * Plugin Configurations
+ */
+public class Config {
+    /**
+     * Required config version
+     * Increments when a property that requires manual modification is added to the config
+     */
+    public static final int CONFIG_VERSION = 1;
+
+    /**
+     * Config version
+     */
+    public final int configVersion;
+    /**
+     * Language
+     */
+    public final String language;
+    /**
+     * When no one enters the server after starting the server,
+     * the server will be stopped after this time has elapsed according to the timeout setting.
+     */
+    public final int startTimeout;
+    /**
+     * The type of the power controller
+     * (e.g. "pterodactyl")
+     */
+    public final String powerControllerType;
+    /**
+     * The number of seconds the plugin will try to connect the player to the desired server
+     * Set this to the maximum time the server can take to start
+     */
+    public final int startupJoinTimeout;
+    /**
+     * The number of seconds between pings to check the server status
+     */
+    public final int pingInterval;
+    /**
+     * Pterodactyl API URL
+     */
+    public final URI pterodactylUrl;
+    /**
+     * Pterodactyl API Key
+     */
+    public final String pterodactylApiKey;
+    /**
+     * Pterodactyl server ID
+     */
+    private final Map<String, String> serverIdMap;
+    /**
+     * The time in seconds to stop the server after the last player leaves.
+     */
+    private final Map<String, Integer> serverTimeoutMap;
+
+    public Config() {
+        // Create/Load config.yml
+        File configFile;
+        Configuration configuration;
+        try {
+            configFile = makeConfig();
+            configuration = ConfigurationProvider.getProvider(YamlConfiguration.class).load(configFile);
+        } catch (IOException e) {
+            logger.severe("Failed to create/load config.yml");
+            throw new RuntimeException(e);
+        }
+
+        // Load config.yml
+        try {
+            // Basic settings
+            this.configVersion = configuration.getInt("version", 0);
+            this.language = configuration.getString("language");
+            this.startTimeout = configuration.getInt("startTimeout");
+            this.powerControllerType = configuration.getString("powerControllerType");
+
+            // Startup join settings
+            this.startupJoinTimeout = configuration.getInt("startupJoin.timeout");
+            this.pingInterval = configuration.getInt("startupJoin.pingInterval");
+
+            // Pterodactyl API credentials
+            this.pterodactylUrl = new URI(configuration.getString("pterodactyl.url"));
+            this.pterodactylApiKey = configuration.getString("pterodactyl.apiKey");
+
+            // Bungeecord server name -> Pterodactyl server ID list
+            serverIdMap = new HashMap<>();
+            serverTimeoutMap = new HashMap<>();
+            Configuration servers = configuration.getSection("servers");
+            for (String serverId : servers.getKeys()) {
+                Configuration section = servers.getSection(serverId);
+                serverIdMap.put(serverId, section.getString("id"));
+                serverTimeoutMap.put(serverId, section.getInt("timeout"));
+            }
+
+        } catch (Exception e) {
+            logger.severe("Failed to read config.yml");
+            throw new RuntimeException(e);
+        }
+    }
+
+    /**
+     * Get the Pterodactyl server ID from the Bungeecord server name.
+     *
+     * @param serverName The Bungeecord server name
+     * @return The Pterodactyl server ID
+     */
+    public @Nullable String getServerId(String serverName) {
+        return serverIdMap.get(serverName);
+    }
+
+    /**
+     * Get auto stop time from the Bungeecord server name.
+     *
+     * @param serverName The Bungeecord server name
+     * @return The auto stop time
+     */
+    public @Nullable Integer getServerTimeout(String serverName) {
+        return serverTimeoutMap.get(serverName);
+    }
+
+    /**
+     * Get the Bungeecord server names.
+     *
+     * @return The Bungeecord server names
+     */
+    public Set<String> getServerNames() {
+        return serverIdMap.keySet();
+    }
+
+    private static File makeConfig() throws IOException {
+        // Create the data folder if it does not exist
+        if (!plugin.getDataFolder().exists()) {
+            plugin.getDataFolder().mkdir();
+        }
+
+        // Create config.yml if it does not exist
+        return copyFileToDataFolder("config.yml");
+    }
+
+    /**
+     * Copy a file from the plugin's resources to the data folder
+     *
+     * @param fileName The file name in the data folder
+     * @return The file
+     * @throws IOException If an I/O error occurs
+     */
+    public static File copyFileToDataFolder(String fileName) throws IOException {
+        // Create config.yml if it does not exist
+        File file = new File(plugin.getDataFolder(), fileName);
+        if (!file.exists()) {
+            try (InputStream in = plugin.getResourceAsStream(fileName)) {
+                Files.copy(in, file.toPath());
+            }
+        }
+        return file;
+    }
+
+    /**
+     * Get power controller by name
+     *
+     * @return The power controller, or null if not found
+     */
+    public PowerController getPowerController() {
+        Objects.requireNonNull(powerControllerType, "Power controller type is not set");
+        PowerController powerController = plugin.powerControllers.get(powerControllerType);
+        Objects.requireNonNull(powerController, "No power controller found for type: " + powerControllerType);
+        return powerController;
+    }
+
+    /**
+     * Validate configuration
+     */
+    public void validateConfig(CommandSender sender) {
+        // Validate the config version
+        if (configVersion != CONFIG_VERSION) {
+            sender.sendMessage(plugin.messages.prefix().append(String.format("Warning: Your config.yml is outdated (required version: %d, your version: %d).", CONFIG_VERSION, configVersion)).create());
+            try {
+                // Create/Overwrite config.new.yml
+                File file = new File(plugin.getDataFolder(), "config.new.yml");
+                try (InputStream in = plugin.getResourceAsStream("config.yml")) {
+                    Files.copy(in, file.toPath(), StandardCopyOption.REPLACE_EXISTING);
+                }
+                sender.sendMessage(plugin.messages.prefix().append("Warning: Check the new config.new.yml and update your config.yml. After that, set the 'version' to " + CONFIG_VERSION + ".").create());
+            } catch (IOException e) {
+                sender.sendMessage(plugin.messages.prefix().append("Warning: Check the new config.yml in plugin jar file and update your config.yml. After that, set the 'version' to " + CONFIG_VERSION + ".").create());
+            }
+        }
+
+        // Validate the pterodactyl URL
+        if (pterodactylUrl == null) {
+            sender.sendMessage(plugin.messages.prefix().append("Warning: The Pterodactyl URL in the configuration is not set.").create());
+        }
+        if (pterodactylUrl.getHost().endsWith(".example.com")) {
+            sender.sendMessage(plugin.messages.prefix().append("Warning: The Pterodactyl URL in the configuration is example.com. Please set the correct URL.").create());
+        }
+        // Validate the pterodactyl API key
+        if (pterodactylApiKey == null) {
+            sender.sendMessage(plugin.messages.prefix().append("Warning: The Pterodactyl API key in the configuration is not set.").create());
+        }
+        if (!pterodactylApiKey.startsWith("ptlc_")) {
+            sender.sendMessage(plugin.messages.prefix().append("Warning: The Pterodactyl API key should start with 'ptlc_'.").create());
+        }
+        if (pterodactylApiKey.startsWith("ptlc_0000")) {
+            sender.sendMessage(plugin.messages.prefix().append("Warning: The Pterodactyl API key in the configuration is the default key. Please set the correct key.").create());
+        }
+
+        // Validate the server names
+        Map<String, ServerInfo> bungeecordServerNames = ProxyServer.getInstance().getServers();
+        List<String> invalidServerNames = getServerNames().stream()
+                .filter(serverName -> !bungeecordServerNames.containsKey(serverName))
+                .collect(Collectors.toList());
+        if (!invalidServerNames.isEmpty()) {
+            sender.sendMessage(plugin.messages.prefix().append(String.format("Warning: The following server names in the configuration are not found in the BungeeCord server list: %s", String.join(", ", invalidServerNames))).create());
+        }
+
+        // Check if the power controller is registered
+        if (plugin.config.powerControllerType == null) {
+            sender.sendMessage(plugin.messages.prefix().append("Warning: The power controller type in the configuration is not set.").create());
+        }
+        if (plugin.powerControllers.get(plugin.config.powerControllerType) == null) {
+            sender.sendMessage(plugin.messages.prefix().append(String.format("Warning: The power controller type '%s' in the configuration is not registered.", plugin.config.powerControllerType)).create());
+        }
+    }
+}